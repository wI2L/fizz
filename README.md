
<h1 align="center">Fizz</h1>
<p align="center"><img src="images/lemon.png" height="200px" width="auto" alt="Gin Fizz"></p><p align="center">Fizz is a wrapper for <strong>Gin</strong> based on <strong><a href="https://github.com/loopfz/gadgeto/tree/master/tonic">gadgeto/tonic</a></strong>.</p>
<p align="center">It generates wrapping gin-compatible handlers that do all the repetitive work and wrap the call to your handlers. It can also generates an <i>almost</i> complete <strong>OpenAPI 3</strong> specification of your API.</p>
<p align="center">
   <a href="https://pkg.go.dev/github.com/wI2L/fizz?tab=doc"><img src="https://img.shields.io/static/v1?label=godev&message=reference&color=00add8&logo=go"></a>
   <a href="https://goreportcard.com/report/wI2L/fizz"><img src="https://goreportcard.com/badge/github.com/wI2L/fizz"></a>
   <a href="https://github.com/wI2L/fizz/actions"><img src="https://github.com/wI2L/fizz/workflows/CI/badge.svg"></a>
   <a href="https://codecov.io/gh/wI2L/fizz"><img src="https://codecov.io/gh/wI2L/fizz/branch/master/graph/badge.svg"/></a>
   <a href="https://github.com/wI2L/fizz/releases"><img src="https://img.shields.io/github/v/tag/wI2L/fizz?color=blueviolet&label=version&sort=semver"></a>
   <a href="LICENSE"><img src="https://img.shields.io/badge/license-MIT-blue.svg"></a>
   <a href="https://github.com/avelino/awesome-go"><img src="https://awesome.re/mentioned-badge.svg"></a>
<br>
</p>

---

### Getting started

To create a Fizz instance, you can pass an existing *Gin* engine to `fizz.NewFromEngine`, or use `fizz.New` that will use a new default *Gin* engine.

```go
engine := gin.Default()
engine.Use(...) // register global middlewares

f := fizz.NewFromEngine(engine)
```

A Fizz instance implements the `http.HandlerFunc` interface, which means it can be used as the base handler of your HTTP server.
```go
srv := &http.Server{
   Addr:    ":4242",
   Handler: f,
}
srv.ListenAndServe()
```

### Handlers

Fizz abstracts the `GET`, `POST`, `PUT`, `PATCH`, `DELETE`, `OPTIONS`, `HEAD` and `TRACE` methods of a *Gin* engine. These functions accept a variadic list of handlers as the last parameter, but since Fizz relies on *tonic* to retrieve the informations required to generate the *OpenAPI* specification of the operation, **only one of the handlers registered MUST be wrapped with Tonic**.

In the following example, the `BarHandler` is a simple middleware that will be executed before the `FooHandler`, but the generator will use the input/output type of the `FooHandler` to generate the specification of the operation.

```go
func BarHandler(c *gin.Context) { ... }
func FooHandler(*gin.Context, *Foo) (*Bar, error) { ... }

fizz := fizz.New()
fizz.GET("/foo/bar", nil, BarHandler, tonic.Handler(FooHandler, 200))
```

However, registering only standard handlers that follow the `gin.HandlerFunc` signature is accepted, but the *OpenAPI* generator will ignore the operation and it won't appear in the specification.

### Operation informations

To enrich an operation, you can pass a list of optional `OperationOption` functions as the second parameters of the `GET`, `POST`, `PUT`, `PATCH`, `DELETE`, `OPTIONS` and `HEAD` methods.

```go
// Set the default response description.
// A default status text will be created from the code if it is omitted.
fizz.StatusDescription(desc string)

// Set the summary of the operation.
fizz.Summary(summary string)
fizz.Summaryf(format string, a ...interface{})

// Set the description of the operation.
fizz.Description(desc string)
fizz.Descriptionf(format string, a ...interface{})

// Override the ID of the operation.
// Must be a unique string used to identify the operation among
// all operations described in the API.
fizz.ID(id string)

// Mark the operation as deprecated.
fizz.Deprecated(deprecated bool)

// Add an additional response to the operation.
// The example argument will populate a single example in the response schema.
// For populating multiple examples, use fizz.ResponseWithExamples.
// Notice that example and examples fields are mutually exclusive.
// model, header, and example may be `nil`.
fizz.Response(statusCode, desc string, model interface{}, headers []*ResponseHeader, example interface{})

// ResponseWithExamples is a variant of Response that supports providing multiple examples.
// Examples argument will populate multiple examples in the response schema.
// For populating a single example, use fizz.Response.
// Notice that example and examples fields are mutually exclusive.
// model, header, and examples may be `nil`.
fizz.ResponseWithExamples(statusCode, desc string, model interface{}, headers []*ResponseHeader, examples map[string]interface{})

// Add an additional header to the default response.
// Model can be of any type, and may also be `nil`,
// in which case the string type will be used as default.
fizz.Header(name, desc string, model interface{})

// Override the binding model of the operation.
fizz.InputModel(model interface{})

// Overrides the top-level security requirement of an operation.
// Note that this function can be used more than once to add several requirements.
fizz.Security(security *openapi.SecurityRequirement)

// Add an empty security requirement to this operation to make other security requirements optional.
fizz.WithOptionalSecurity()

// Remove any top-level security requirements for this operation.
fizz.WithoutSecurity()

// Add a Code Sample to the operation.
fizz.XCodeSample(codeSample *XCodeSample)

// Mark the operation as internal. The x-internal flag is interpreted by third-party tools and it only impacts the visual documentation rendering.
fizz.XInternal()
```

**NOTES:**
* `fizz.InputModel` allows to override the operation input regardless of how the handler implementation really binds the request parameters. It is the developer responsibility to ensure that the binding matches the OpenAPI specification.
* The first argument of the `fizz.Reponse` method which represents an HTTP status code is of type *string* because the spec accept the value `default`. See the [Responses Object](https://github.com/OAI/OpenAPI-Specification/blob/master/versions/3.0.0.md#responsesObject) documentation for more informations.

To help you declare additional headers, predefined variables for Go primitives types that you can use as the third argument of the `fizz.Header` method are available:
```go
var (
   Integer  int32
   Long     int64
   Float    float32
   Double   float64
   String   string
   Byte     []byte
   Binary   []byte
   Boolean  bool
   DateTime time.Time
)
```

### Groups

Exactly like you would do with *Gin*, you can create a group of routes using the method `Group`. Unlike *Gin* own method, Fizz's one takes two other optional arguments, `name` and `description`. These parameters will be used to create a tag in the **OpenAPI** specification that will be applied to all the routes added to the group.

```go
grp := f.Group("/subpath", "MyGroup", "Group description", middlewares...)
```
If the `name` parameter is empty, the tag won't be created and it won't be used.

Subgroups of subgroups can be created to an infinite depth, according yo your needs.

```go
foo := f.Group("/foo", "Foo", "Foo group")

// all routes registered on group bar will have
// a relative path starting with /foo/bar
bar := f.Group("/bar", "Bar", "Bar group")

// /foo/bar/{barID}
bar.GET("/:barID", nil, tonic.Handler(MyBarHandler, 200))
```

The `Use` method can be used with groups to register middlewares after their creation.
```go
grp.Use(middleware1, middleware2, ...)
```

## Tonic

The subpackage *tonic* handles path/query/header/body parameters binding in a single consolidated input object which allows you to remove all the boilerplate code that retrieves and tests the presence of various parameters. The *OpenAPI* generator make use of the input/output types informations of a tonic-wrapped handler reported by *tonic* to document the operation in the specification.

The handlers wrapped with *tonic* must follow the following signature.
```go
func(*gin.Context, [input object ptr]) ([output object], error)
```
Input and output objects are both optional, as such, the minimal accepted signature is:
```go
func(*gin.Context) error
```

To wrap a handler with *tonic*, use the `tonic.Handler` method. It takes a function that follow the above signature and a default status code and return a `gin.HandlerFunc` function that can be used when you register a route with Fizz of *Gin*.

Output objects can be of any type, and will be marshalled to the desired media type.
Note that the input object **MUST always be a pointer to a struct**, or the tonic wrapping will panic at runtime.

If you use closures as handlers, please note that they will all have the same name, and the generator will return an error. To overcome this problem, you have to explicitely set the ID of an operation when you register the handler.

```go
func MyHandler() gin.HandlerFunc {
   return tonic.Handler(func(c *gin.Context) error {}, 200)
}

fizz.GET("/foo", []fizz.OperationOption{
   fizz.ID("MyOperationID")
}, MyHandler())
```

### Location tags

*tonic* uses three struct tags to recognize the parameters it should bind to the input object of your tonic-wrapped handlers:
- `path`: bind from the request path
- `query`: bind from the request query string
- `header`: bind from the request headers

The fields that doesn't use one of these tags will be considered as part of the request body.

The value of each struct tag represents the name of the field in each location, with options.
```go
type MyHandlerParams struct {
   ID  int64     `path:"id"`
   Foo string    `query:"foo"`
   Bar time.Time `header:"x-foo-bar"`
}
```

*tonic* will automatically convert the value extracted from the location described by the tag to the appropriate type before binding.

**NOTE**: A path parameter is always required and will appear required in the spec regardless of the `validate` tag content.

### Additional tags

You can use additional tags. Some will be interpreted by *tonic*, others will be exclusively used to enrich the *OpenAPI* specification.

| name          | description                                                                                                                                                                                                                                                                           |
| ------------- | ------------------------------------------------------------------------------------------------------------------------------------------------------------------------------------------------------------------------------------------------------------------------------------- |
| `default`     | *tonic* will bind this value if none was passed with the request. This should not be used if a field is also required. Read the [documentation](https://swagger.io/docs/specification/describing-parameters/) (section _Common Mistakes_) for more informations about this behaviour. |
| `description` | Add a description of the field in the spec.                                                                                                                                                                                                                                           |
| `deprecated`  | Indicates if the field is deprecated. Accepted values are `1`, `t`, `T`, `TRUE`, `true`, `True`, `0`, `f`, `F`, `FALSE`. Invalid value are considered to be false.                                                                                                                    |
| `enum`        | A coma separated list of acceptable values for the parameter.                                                                                                                                                                                                                         |
| `example`     | An example value to be used in OpenAPI specification. See [section below](#Providing-Examples-for-Custom-Types) for the demonstration on how to provide example for custom types.                                                                                                     |
| `format`      | Override the format of the field in the specification. Read the [documentation](https://github.com/OAI/OpenAPI-Specification/blob/master/versions/3.0.0.md#dataTypeFormat) for more informations.                                                                                     |
| `validate`    | Field validation rules. Read the [documentation](https://godoc.org/gopkg.in/go-playground/validator.v8) for more informations.                                                                                                                                                        |
| `explode`     | Specifies whether arrays should generate separate parameters for each array item or object property (limited to query parameters with *form* style). Accepted values are `1`, `t`, `T`, `TRUE`, `true`, `True`, `0`, `f`, `F`, `FALSE`. Invalid value are considered to be false.     |

### JSON/XML

The JSON/XML encoders usually omit a field that has the tag `"-"`. This behaviour is reproduced by the *OpenAPI* generator ; a field with this tag won't appear in the properties of the schema.

In the following example, the field `Input` is used only for binding request body parameters and won't appear in the output encoding while `Output` will be marshaled but will not be used for parameters binding.
```go
type Model struct {
	Input  string `json:"-"`
	Output string `json:"output" binding:"-"`
}
```

### Request body

If you want to make a request body field mandatory, you can use the tag `validate:"required"`. The validator used by *tonic* will ensure that the field is present.
To be able to make a difference between a missing value and the zero value of a type, use a pointer.

To explicitly ignore a parameter from the request body, use the tag `binding:"-"`.

Note that the *OpenAPI* generator will ignore request body parameters for the routes with a method that is one of `GET`, `DELETE` or `HEAD`.
   > GET, DELETE and HEAD are no longer allowed to have request body because it does not have defined semantics as per [RFC 7231](https://tools.ietf.org/html/rfc7231#section-4.3).
	[*source*](https://swagger.io/docs/specification/describing-request-body/)

### Schema validation

The *OpenAPI* generator recognize some tags of the [go-playground/validator.v8](https://gopkg.in/go-playground/validator.v8) package and translate those to the [properties of the schema](https://github.com/OAI/OpenAPI-Specification/blob/master/versions/3.0.1.md#properties) that are taken from the [JSON Schema definition](http://json-schema.org/latest/json-schema-validation.html#rfc.section.6).

The supported tags are: [len](https://godoc.org/gopkg.in/go-playground/validator.v8#hdr-Length), [max](https://godoc.org/gopkg.in/go-playground/validator.v8#hdr-Maximum), [min](https://godoc.org/gopkg.in/go-playground/validator.v8#hdr-Mininum), [eq](https://godoc.org/gopkg.in/go-playground/validator.v8#hdr-Equals), [gt](https://godoc.org/gopkg.in/go-playground/validator.v8#hdr-Greater_Than), [gte](https://godoc.org/gopkg.in/go-playground/validator.v8#hdr-Greater_Than_or_Equal), [lt](https://godoc.org/gopkg.in/go-playground/validator.v8#hdr-Less_Than), [lte](https://godoc.org/gopkg.in/go-playground/validator.v8#hdr-Less_Than_or_Equal).

Based on the type of the field that carry the tag, the fields `maximum`, `minimum`, `minLength`, `maxLength`, `minIntems`, `maxItems`, `minProperties` and `maxProperties` of its **JSON Schema** will be filled accordingly.

## OpenAPI specification

To serve the generated OpenAPI specification in either `JSON` or `YAML` format, use the handler returned by the `fizz.OpenAPI` method.

To enrich the specification, you can provide additional informations. Head to the [OpenAPI 3 spec](https://github.com/OAI/OpenAPI-Specification/blob/master/versions/3.0.0.md#infoObject) for more informations about the API informations that you can specify, or take a look at the type `openapi.Info` in the file [`openapi/spec.go`](openapi/spec.go#L25).

```go
f := fizz.New()
infos := &openapi.Info{
   Title:       "Fruits Market",
   Description: `This is a sample Fruits market server.`,
   Version:     "1.0.0",
}
f.GET("/openapi.json", nil, f.OpenAPI(infos, "json"))
```
**NOTE**: The generator will never panic. However, it is strongly recommended to call `fizz.Errors` to retrieve and handle the errors that may have occured during the generation of the specification before starting your API.

<<<<<<< HEAD
## Swagger UI 
To serve Swagger UI for generated Open API specification, use `AddOpenApiUIHandler` method specifying the path  
``` go 
f.GET("/openapi.json", nil, f.OpenAPI(infos, "json"))
swagger.AddOpenApiUIHandler(f.Engine(),"swagger-ui", "/openapi.json" )
```
Swagger UI will be available at `/swagger-ui` using json from `/openapi.json`

=======
#### Servers information

If the OpenAPI specification refers to an API that is not hosted on the same domain, or using a path prefix not included in the spec, you will have to declare server information. This can be achieved using the `f.Generator().SetServers` method.

```go
f := fizz.New()
f.Generator().SetServers([]*openapi.Server{
   {
      Description: "Fruits Market - production",
      URL:         "https://example.org/api/1.0",
   },
})
```

#### Security schemes

If your API requires authentication, you have to declare the security schemes that can be used by the operations. This can be achieved using the `f.Generator().SetSecuritySchemes` method.

```go
f := fizz.New()
f.Generator().SetSecuritySchemes(map[string]*openapi.SecuritySchemeOrRef{
   "apiToken": {
      SecurityScheme: &openapi.SecurityScheme{
         Type: "apiKey",
         In:   "header",
         Name: "x-api-token",
      },
   },
})
```

Once defined, the security schemes will be available for all operations. You can override them on an per-operation basis using the `fizz.Security()` function.

```go
fizz.Security(&openapi.SecurityRequirement{
   "apiToken": []string{},
})
```
>>>>>>> aaea309b

#### Components

The output types of your handlers are registered as components within the generated specification. By default, the name used for each component is composed of the package and type name concatenated using _CamelCase_ style, and does not contain the full import path. As such, please ensure that you don't use the same type name in two eponym package in your application.

The names of the components can be customized in two different ways.

##### Global override

Override the name of a type globally before registering your handlers. This has the highest precedence.
```go
f := fizz.New()
f.Generator().OverrideTypeName(reflect.TypeOf(T{}), "OverridedName")
```

##### Interface

Implements the `openapi.Typer` interface on your types.
```go
func (*T) TypeName() string { return "OverridedName" }
```
**WARNING:** You **MUST** not rely on the method receiver to return the name, because the method will be called on a new instance created by the generator with the `reflect` package.

#### Custom schemas

The spec generator creates OpenAPI schemas for your types based on their [reflection kind](https://golang.org/pkg/reflect/#Kind).
If you want to control the output schema of a type manually, you can implement the `DataType` interface for this type.

For example, given a UUID version 4 type, declared as a struct, that should appear as a string with a custom format.
```go
type UUIDv4 struct { ... }

func (*UUIDv4) Format() string { return "uuid" }
func (*UUIDv4) Type() string { return "string" }
```

The schema of the type will look like the following instead of describing all the fields of the struct.
```json
{
   "type": "string",
   "format": "uuid"
}
```
**WARNING:** You **MUST** not rely on the method receivers to return the type and format, because these methods will be called on a new instance created by the generator with the `reflect` package.

You can also override manually the type and format using `OverrideDataType()`. This has the highest precedence.
```go
fizz.Generator().OverrideDataType(reflect.TypeOf(&UUIDv4{}), "string", "uuid")
```

##### Native and imported types support

Fizz supports some native and imported types. A schema with a proper type and format will be generated automatically, removing the need for creating your own custom schema.

* [`time.Time`](https://golang.org/pkg/time/#Time)
* [`time.Duration`](https://golang.org/pkg/time/#Duration)
* [`net.URL`](https://golang.org/pkg/net/url/#URL)
* [`net.IP`](https://golang.org/pkg/net/#IP)

Note that, according to the doc, the inherent version of the address is a semantic property, and thus cannot be determined by Fizz. Therefore, the format returned is simply `ip`. If you want to specify the version, you can use the tags `format:"ipv4"` or `format:"ipv6"`.
* [`uuid.UUID`](https://godoc.org/github.com/gofrs/uuid#UUID)

#### Markdown

> Throughout the specification description fields are noted as supporting CommonMark markdown formatting. Where OpenAPI tooling renders rich text it MUST support, at a minimum, markdown syntax as described by CommonMark 0.27. Tooling MAY choose to ignore some CommonMark features to address security concerns.
[*source*](https://github.com/OAI/OpenAPI-Specification/blob/master/versions/3.0.1.md#rich-text-formatting)

To help you write markdown descriptions in Go, a simple builder is available in the sub-package `markdown`. This is quite handy to avoid conflicts with backticks that are both used in Go for litteral multi-lines strings and code blocks in markdown.

#### Providing Examples for Custom Types
To be able to provide examples for custom types, they must implement the `json.Marshaler` and/or `yaml.Marshaler` and the following interface:
```go
type Exampler interface {
       ParseExample(v string) (interface{}, error)
}
```

If the custom type implements the interface, Fizz will pass the value from the `example` tag to the `ParseExample` method and use the return value as the example in the OpenAPI specification.

## Known limitations

- Since *OpenAPI* is based on the *JSON Schema* specification itself, objects (Go maps) with keys that are not of type `string` are not supported and will be ignored during the generation of the specification.
- Recursive embedding of the same type is not supported, at any level of recursion. The generator will warn and skip the offending fields.
   ```go
   type A struct {
      Foo int
      *A   // ko, embedded and same type as parent
      A *A // ok, not embedded
      *B   // ok, different type
   }

   type B struct {
      Bar string
      *A // ko, type B is embedded in type A
      *C // ok, type C does not contains an embedded field of type A
   }

   type C struct {
      Baz bool
   }
   ```

## Examples

A simple runnable API is available in `examples/market`.
```shell
go build
./market
# Retrieve the specification marshaled in JSON.
curl -i http://localhost:4242/openapi.json
```

## Credits

Fizz is based on [gin-gonic/gin](https://github.com/gin-gonic/gin) and use [gadgeto/tonic](https://github.com/loopfz/gadgeto/tree/master/tonic). :heart:

<p align="right"><img src="https://forthebadge.com/images/badges/built-with-swag.svg"></p><|MERGE_RESOLUTION|>--- conflicted
+++ resolved
@@ -276,7 +276,7 @@
 ```
 **NOTE**: The generator will never panic. However, it is strongly recommended to call `fizz.Errors` to retrieve and handle the errors that may have occured during the generation of the specification before starting your API.
 
-<<<<<<< HEAD
+
 ## Swagger UI 
 To serve Swagger UI for generated Open API specification, use `AddOpenApiUIHandler` method specifying the path  
 ``` go 
@@ -285,7 +285,7 @@
 ```
 Swagger UI will be available at `/swagger-ui` using json from `/openapi.json`
 
-=======
+
 #### Servers information
 
 If the OpenAPI specification refers to an API that is not hosted on the same domain, or using a path prefix not included in the spec, you will have to declare server information. This can be achieved using the `f.Generator().SetServers` method.
@@ -324,7 +324,6 @@
    "apiToken": []string{},
 })
 ```
->>>>>>> aaea309b
 
 #### Components
 
